--- conflicted
+++ resolved
@@ -83,18 +83,12 @@
         mock_list.execute = mock_execute
         self.mock_drive_service.files().list.return_value = mock_list
 
-<<<<<<< HEAD
         # Test the function - it should raise an HttpError after retries (but fast due to mocked sleep)
         with self.assertRaises(HttpError):
             find_file_id(self.mock_drive_service, 'test_file.txt', 'folder_id')
 
         # Verify that sleep was called (indicating retries happened but were fast)
         self.assertTrue(mock_sleep.called)
-=======
-        # Test the function - it should raise an HttpError after retries
-        with self.assertRaises(HttpError):
-            find_file_id(self.mock_drive_service, 'test_file.txt', 'folder_id')
->>>>>>> 925bdfa3
     
     def test_delete_file_by_id_success(self):
         """Test deleting a file by ID when successful."""
@@ -122,18 +116,12 @@
         mock_delete.execute = mock_execute
         self.mock_drive_service.files().delete.return_value = mock_delete
 
-<<<<<<< HEAD
         # Test the function - it should raise an HttpError after retries (but fast due to mocked sleep)
         with self.assertRaises(HttpError):
             delete_file_by_id(self.mock_drive_service, 'test_file_id')
 
         # Verify that sleep was called (indicating retries happened but were fast)
         self.assertTrue(mock_sleep.called)
-=======
-        # Test the function - it should raise an HttpError after retries
-        with self.assertRaises(HttpError):
-            delete_file_by_id(self.mock_drive_service, 'test_file_id')
->>>>>>> 925bdfa3
     
     @patch('google_drive_utils.find_file_id')
     @patch('google_drive_utils.delete_file_by_id')
@@ -243,19 +231,13 @@
         mock_request.next_chunk.side_effect = HttpError(resp=MagicMock(status=500), content=b'Error')
         self.mock_drive_service.files().create.return_value = mock_request
 
-<<<<<<< HEAD
         # Test the function - it should raise an HttpError after retries (but fast due to mocked sleep)
         with self.assertRaises(HttpError):
             upload_file_to_drive(self.mock_drive_service, self.test_file_path, 'folder_id')
 
         # Verify that sleep was called (indicating retries happened but were fast)
         self.assertTrue(mock_sleep.called)
-=======
-        # Test the function - it should raise an HttpError after retries
-        with self.assertRaises(HttpError):
-            upload_file_to_drive(self.mock_drive_service, self.test_file_path, 'folder_id')
->>>>>>> 925bdfa3
-    
+
     # Additional tests for folder-related functions
     def test_find_folder_id(self):
         """Test finding a folder ID."""
